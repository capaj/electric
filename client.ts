--- conflicted
+++ resolved
@@ -1,10 +1,4 @@
-<<<<<<< HEAD
-import { Message, JsonSerializable } from './types'
-=======
-import { v4 as uuidv4 } from 'uuid'
-
 import { Message, JsonSerializable, Offset } from './types'
->>>>>>> 87a516bb
 
 export type ShapeData = Map<string, JsonSerializable>
 export type ShapeChangedCallback = (value: ShapeData) => void
@@ -91,14 +85,10 @@
     public url: string,
     message?: string
   ) {
-<<<<<<< HEAD
-    super(message || `HTTP Error ${status}`)
-=======
     super(
       message ||
         `HTTP Error ${status} at ${url}: ${text ?? JSON.stringify(json)}`
     )
->>>>>>> 87a516bb
     this.name = `FetchError`
     this.status = status
     this.text = text
@@ -117,11 +107,7 @@
 
     const contentType = response.headers.get(`content-type`)
     if (contentType && contentType.includes(`application/json`)) {
-<<<<<<< HEAD
-      json = await response.json()
-=======
       json = (await response.json()) as object
->>>>>>> 87a516bb
     } else {
       text = await response.text()
     }
@@ -160,14 +146,10 @@
   private options: ShapeStreamOptions
   private backoffOptions: BackoffOptions
 
-<<<<<<< HEAD
-  private subscribers = new Map<number, MessageProcessor>()
-=======
   private subscribers = new Map<
-    string,
+    number,
     [MessageProcessor, ((error: Error) => void) | undefined]
   >()
->>>>>>> 87a516bb
   private upToDateSubscribers = new Map<
     number,
     [() => void, (error: FetchError | Error) => void]
@@ -285,16 +267,11 @@
     }
   }
 
-<<<<<<< HEAD
-  subscribe(callback: (messages: Message[]) => void | Promise<void>) {
-    const subscriptionId = Math.random()
-=======
   subscribe(
     callback: (messages: Message[]) => void | Promise<void>,
     onError?: (error: FetchError | Error) => void
   ) {
-    const subscriptionId = uuidv4()
->>>>>>> 87a516bb
+    const subscriptionId = Math.random()
     const subscriber = new MessageProcessor(callback)
 
     this.subscribers.set(subscriptionId, [subscriber, onError])
