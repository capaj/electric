--- conflicted
+++ resolved
@@ -8,11 +8,9 @@
 
 import { Database as ReactNativeSQLiteStorageDatabase } from './react-native-sqlite-storage/database'
 
-<<<<<<< HEAD
 import { Database as SQLXDatabase } from './sqlx/database'
-=======
+
 import { Database as PostgresDatabase } from './postgres/database'
->>>>>>> 5c4aa8ec
 
 export type AnyDatabase =
   | BetterSQLite3Database
@@ -20,8 +18,5 @@
   | ExpoSQLiteDatabase
   | ReactNativeSQLiteStorageDatabase
   | WASQLiteDatabase
-<<<<<<< HEAD
   | SQLXDatabase
-=======
-  | PostgresDatabase
->>>>>>> 5c4aa8ec
+  | PostgresDatabase